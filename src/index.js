--- conflicted
+++ resolved
@@ -6,26 +6,7 @@
  */
 import pkg from '../package.json'
 
-<<<<<<< HEAD
 import vec3 from 'gl-vec3'
-=======
-var vec3 = require('gl-vec3')
-var ndarray = require('ndarray')
-var EventEmitter = require('events').EventEmitter
-var createContainer = require('./lib/container')
-var createRendering = require('./lib/rendering')
-var createWorld = require('./lib/world')
-var createInputs = require('./lib/inputs')
-var createPhysics = require('./lib/physics')
-var createCamera = require('./lib/camera')
-var createRegistry = require('./lib/registry')
-var createEntities = require('./lib/entities')
-var raycast = require('fast-voxel-raycast')
-
-
-module.exports = Engine
->>>>>>> 077d9975
-
 import ndarray from 'ndarray'
 import { EventEmitter } from 'events'
 import Container from './lib/container'
@@ -33,7 +14,7 @@
 import World from './lib/world'
 import createInputs from './lib/inputs'
 import createPhysics from './lib/physics'
-import CameraController from './lib/camera'
+import Camera from './lib/camera'
 import Registry from './lib/registry'
 import Entities from './lib/entities'
 import raycast from 'fast-voxel-raycast'
@@ -49,12 +30,8 @@
 
 
 
-<<<<<<< HEAD
 const defaults = {
-=======
-var defaults = {
     babylon: null,
->>>>>>> 077d9975
     debug: false,
     silent: false,
     playerHeight: 1.8,
@@ -118,18 +95,26 @@
         /**  version string, e.g. `"0.25.4"` */
         this.version = pkg.version
 
-<<<<<<< HEAD
-        if (!opts.silent) {
-            const debugstr = (opts.debug) ? ' (debug)' : ''
-            console.log(`noa-engine v${this.version}${debugstr}`)
-        }
-
         opts = Object.assign({}, defaults, opts)
         this._tickRate = opts.tickRate
         this._paused = false
         this._dragOutsideLock = opts.dragCameraOutsidePointerLock
         const self = this
 
+        if (!opts.silent) {
+            var debugstr = (opts.debug) ? ' (debug)' : ''
+            console.log(`noa-engine v${this.version}${debugstr}`)
+        }
+    
+        /** Reference to the Babylon.js engine, either passed in or from `window.BABYLON` */
+        this.BABYLON = opts.babylon || window.BABYLON
+        if (!this.BABYLON || !this.BABYLON.Engine) {
+            throw new Error('Babylon.js engine reference not found! Abort! Abort!')
+        }
+
+        // how far engine is into the current tick. Updated each render.
+        this.positionInCurrentTick = 0
+
         /**
          * container (html/div) manager
          */
@@ -161,9 +146,6 @@
         this.entities = new Entities(this, opts)
         this.ents = this.entities
 
-        // how far engine is into the current tick. Updated each render.
-        this.positionInCurrentTick = 0
-
         /**
          * physics engine - solves collisions, properties, etc.
          */
@@ -172,7 +154,7 @@
         /**
          * Manages camera, view angle, etc.
          */
-        this.cameraControls = new CameraController(this, opts)
+        this.camera = new Camera(this, opts)
 
 
         const ents = this.ents
@@ -211,40 +193,6 @@
             airJumps: 1
         }
         ents.addComponent(this.playerEntity, ents.names.movement, moveOpts)
-
-        // how high above the player's position the eye is (for picking, camera tracking)  
-        this.playerEyeOffset = 0.9 * opts.playerHeight
-=======
-    opts = Object.assign({}, defaults, opts)
-    this._tickRate = opts.tickRate
-    this._paused = false
-    this._dragOutsideLock = opts.dragCameraOutsidePointerLock
-    var self = this
-
-    if (!opts.silent) {
-        var debugstr = (opts.debug) ? ' (debug)' : ''
-        console.log(`noa-engine v${this.version}${debugstr}`)
-    }
-
-    /** Reference to the Babylon.js engine, either passed in or from `window.BABYLON` */
-    this.BABYLON = opts.babylon || window.BABYLON
-    if (!this.BABYLON || !this.BABYLON.Engine) {
-        throw new Error('Babylon.js engine reference not found! Abort! Abort!')
-    }
-
-    // how far engine is into the current tick. Updated each render.
-    this.positionInCurrentTick = 0
-
-    /**
-     * container (html/div) manager
-     * @type {Container}
-     */
-    this.container = createContainer(this, opts)
->>>>>>> 077d9975
-
-
-<<<<<<< HEAD
-
 
         // set up block targeting
         this.blockTestDistance = opts.blockTestDistance
@@ -268,9 +216,6 @@
             }
             this.on('targetBlockChanged', this.defaultBlockHighlightFunction)
         }
-
-        // init rendering stuff that needed to wait for engine internals
-        this.rendering.initScene()
 
         // expose constants, for HACKING™
         this._constants = constants
@@ -289,45 +234,10 @@
                 else window.scene.debugLayer.hide()
             })
         }
-=======
-    /**
-     * block/item property registry
-     * @type {Registry}
-     */
-    this.registry = createRegistry(this, opts)
-
-    /**
-     * world manager
-     * @type {World}
-     */
-    this.world = createWorld(this, opts)
-
-    /**
-     * Rendering manager
-     * @type {Rendering}
-     */
-    this.rendering = createRendering(this, opts, this.container.canvas)
-
-    /**
-     * physics engine - solves collisions, properties, etc.
-     * @type {Physics}
-     */
-    this.physics = createPhysics(this, opts)
-
-    /** Entity manager / Entity Component System (ECS) 
-     * Aliased to `noa.ents` for convenience.
-     * @type {Entities}
-     */
-    this.entities = createEntities(this, opts)
-    this.ents = this.entities
-    var ents = this.ents
->>>>>>> 077d9975
-
-
-
-    }
-
-<<<<<<< HEAD
+
+        deprecateStuff(this)
+    }
+
     /*
      *   Core Engine API
      */
@@ -339,27 +249,6 @@
      * Tick function, called by container module at a fixed timestep. Emits #tick(dt),
      * where dt is the tick rate in ms (default 16.6)
      */
-=======
-    // input component - sets entity's movement state from key inputs
-    ents.addComponent(this.playerEntity, ents.names.receivesInputs)
-
-    // add a component to make player mesh fade out when zooming in
-    ents.addComponent(this.playerEntity, ents.names.fadeOnZoom)
-
-    // movement component - applies movement forces
-    // todo: populate movement settings from options
-    var moveOpts = {
-        airJumps: 1
-    }
-    ents.addComponent(this.playerEntity, ents.names.movement, moveOpts)
-
-
-    /**
-     * Manages camera, view angle, etc.
-     * @type {Camera}
-     */
-    this.camera = createCamera(this, opts)
->>>>>>> 077d9975
 
     tick() {
         if (this._paused) return
@@ -392,26 +281,31 @@
 
     render(framePart) {
         if (this._paused) return
+        profile_hook_render('start')
         // update frame position property and calc dt
         let framesAdvanced = framePart - this.positionInCurrentTick
         if (framesAdvanced < 0) framesAdvanced += 1
         this.positionInCurrentTick = framePart
         const dt = framesAdvanced * this._tickRate // ms since last tick
         // core render:
-        profile_hook_render('start')
         // only move camera during pointerlock or mousedown, or if pointerlock is unsupported
         if (this.container.hasPointerLock ||
             !this.container.supportsPointerLock ||
             (this._dragOutsideLock && this.inputs.state.fire)) {
-            this.cameraControls.updateForRender()
+            this.camera.applyInputsToCamera()
         }
         // clear cumulative mouse inputs
         this.inputs.state.dx = this.inputs.state.dy = 0
+        
         // events and render
+        this.camera.updateBeforeEntityRenderSystems()
         this.emit('beforeRender', dt)
+        this.camera.updateAfterEntityRenderSystems()
         profile_hook_render('before render')
+
         this.rendering.render(dt)
         profile_hook_render('render')
+
         this.emit('afterRender', dt)
         profile_hook_render('after render')
         profile_hook_render('end')
@@ -433,7 +327,6 @@
         }
     }
 
-<<<<<<< HEAD
     /** @param x,y,z */
     getBlock(x, y, z) {
         if (x.length) {
@@ -468,84 +361,6 @@
             return id
         }
     }
-
-    /** */
-    getPlayerPosition() {
-        return this.entities.getPosition(this.playerEntity)
-    }
-=======
-
-    // expose constants, for HACKING™
-    this._constants = require('./lib/constants')
-
-    // temp hacks for development
-    if (opts.debug) {
-        window.noa = this
-        window.scene = this.rendering._scene
-        window.ndarray = ndarray
-        window.vec3 = vec3
-        var debug = false
-        this.inputs.bind('debug', 'Z')
-        this.inputs.down.on('debug', function onDebug() {
-            debug = !debug
-            if (debug) window.scene.debugLayer.show()
-            else window.scene.debugLayer.hide()
-        })
-    }
-
-    // add hooks to throw helpful errors when using deprecated methods
-    deprecateStuff(this)
-}
-
-Engine.prototype = Object.create(EventEmitter.prototype)
-
-
-
-
-
-/*
- *
- *
- *   Core Engine API
- *
- *
- */
->>>>>>> 077d9975
-
-    /** */
-    getPlayerMesh() {
-        return this.entities.getMeshData(this.playerEntity).mesh
-    }
-
-<<<<<<< HEAD
-    /** */
-    setPlayerEyeOffset(y) {
-        this.playerEyeOffset = y
-        const state = this.ents.getState(this.rendering.cameraTarget, this.ents.names.followsEntity)
-        state.offset[1] = y
-    }
-
-    /** */
-    getPlayerEyePosition() {
-        const pos = this.entities.getPosition(this.playerEntity)
-        vec3.copy(_eyeLoc, pos)
-        _eyeLoc[1] += this.playerEyeOffset
-        return _eyeLoc
-    }
-
-    /** */
-    getCameraVector() {
-        // rendering works with babylon's xyz vectors
-        const v = this.rendering.getCameraVector()
-        vec3.set(_camVec, v.x, v.y, v.z)
-        return _camVec
-    }
-=======
-/*
- * Tick function, called by container module at a fixed timestep. Emits #tick(dt),
- * where dt is the tick rate in ms (default 16.6)
- */
->>>>>>> 077d9975
 
     /**
      * Raycast through the world, returning a result object for any non-air block
@@ -562,8 +377,8 @@
             const id = world.getBlockID(x, y, z)
             return testFn(id)
         }
-        pos = pos || this.getPlayerEyePosition()
-        vec = vec || this.getCameraVector()
+        pos = pos || this.camera.getTargetPosition()
+        vec = vec || this.camera.getDirection()
         dist = dist || this.blockTestDistance
         const rpos = _hitResult.position
         const rnorm = _hitResult.normal
@@ -573,20 +388,6 @@
         for (let i = 0; i < 3; i++) rpos[i] -= 0.01 * rnorm[i]
         return _hitResult
     }
-<<<<<<< HEAD
-=======
-    this.physics.tick(dt) // iterates physics
-    profile_hook('physics')
-    this.rendering.tick(dt) // does deferred chunk meshing
-    profile_hook('rendering')
-    updateBlockTargets(this) // finds targeted blocks, and highlights one if needed
-    profile_hook('targets')
-    this.emit('tick', dt)
-    profile_hook('tick event')
-    profile_hook('end')
-    this.inputs.tick() // clears accumulated tick/mouseMove data
-    if (DEBUG_QUEUES) debugQueues(this)
->>>>>>> 077d9975
 }
 
 
@@ -614,150 +415,10 @@
     }
 }
 
-
-
-
-
-
-<<<<<<< HEAD
-var _eyeLoc = vec3.create()
-
-var _camVec = vec3.create()
-
-
-
-=======
-/*
- * Render function, called every animation frame. Emits #beforeRender(dt), #afterRender(dt) 
- * where dt is the time in ms *since the last tick*.
- */
-
-Engine.prototype.render = function (framePart) {
-    if (this._paused) return
-    profile_hook_render('start')
-    // update frame position property and calc dt
-    var framesAdvanced = framePart - this.positionInCurrentTick
-    if (framesAdvanced < 0) framesAdvanced += 1
-    this.positionInCurrentTick = framePart
-    var dt = framesAdvanced * this._tickRate // ms since last tick
-    // only move camera during pointerlock or mousedown, or if pointerlock is unsupported
-    if (this.container.hasPointerLock ||
-        !this.container.supportsPointerLock ||
-        (this._dragOutsideLock && this.inputs.state.fire)) {
-        this.camera.applyInputsToCamera()
-    }
-    // clear cumulative mouse inputs
-    this.inputs.state.dx = this.inputs.state.dy = 0
-
-    // events and render
-    this.camera.updateBeforeEntityRenderSystems()
-    this.emit('beforeRender', dt)
-    this.camera.updateAfterEntityRenderSystems()
-    profile_hook_render('before render')
-
-    this.rendering.render(dt)
-    profile_hook_render('render')
-
-    this.emit('afterRender', dt)
-    profile_hook_render('after render')
-    profile_hook_render('end')
-}
-
-
-
-/*
- *   Utility APIs
- */
-
-/** 
- * Pausing the engine will also stop render/tick events, etc.
- * @param paused
- */
-Engine.prototype.setPaused = function (paused) {
-    this._paused = !!paused
-    // when unpausing, clear any built-up mouse inputs
-    if (!paused) {
-        this.inputs.state.dx = this.inputs.state.dy = 0
-    }
-}
-
-/** @param x,y,z */
-Engine.prototype.getBlock = function (x, y, z) {
-    if (x.length) {
-        return this.world.getBlockID(x[0], x[1], x[2])
-    } else {
-        return this.world.getBlockID(x, y, z)
-    }
-}
-
-/** @param x,y,z */
-Engine.prototype.setBlock = function (id, x, y, z) {
-    // skips the entity collision check
-    if (x.length) {
-        return this.world.setBlockID(id, x[0], x[1], x[2])
-    } else {
-        return this.world.setBlockID(id, x, y, z)
-    }
-}
-
-/**
- * Adds a block unless obstructed by entities 
- * @param id,x,y,z */
-Engine.prototype.addBlock = function (id, x, y, z) {
-    // add a new terrain block, if nothing blocks the terrain there
-    if (x.length) {
-        if (this.entities.isTerrainBlocked(x[0], x[1], x[2])) return
-        this.world.setBlockID(id, x[0], x[1], x[2])
-        return id
-    } else {
-        if (this.entities.isTerrainBlocked(x, y, z)) return
-        this.world.setBlockID(id, x, y, z)
-        return id
-    }
-}
-
-
-
-
-
-
-
-
-/**
- * Raycast through the world, returning a result object for any non-air block
- * @param pos
- * @param vec
- * @param dist
- */
-Engine.prototype.pick = function (pos, vec, dist, blockIdTestFunction) {
-    if (dist === 0) return null
-    // if no block ID function is specified default to solidity check
-    var testFn = blockIdTestFunction || this.registry.getBlockSolidity
-    var world = this.world
-    var testVoxel = function (x, y, z) {
-        var id = world.getBlockID(x, y, z)
-        return testFn(id)
-    }
-    pos = pos || this.camera.getTargetPosition()
-    vec = vec || this.camera.getDirection()
-    dist = dist || this.blockTestDistance
-    var rpos = _hitResult.position
-    var rnorm = _hitResult.normal
-    var hit = raycast(testVoxel, pos, vec, dist, rpos, rnorm)
-    if (!hit) return null
-    // position is right on a voxel border - adjust it so flooring will work as expected
-    for (var i = 0; i < 3; i++) rpos[i] -= 0.01 * rnorm[i]
-    return _hitResult
-}
->>>>>>> 077d9975
 var _hitResult = {
     position: vec3.create(),
     normal: vec3.create(),
 }
-
-
-
-
 
 
 
