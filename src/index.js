--- conflicted
+++ resolved
@@ -548,12 +548,8 @@
 Engine.prototype._localPick = function (pos, vec, dist, blockIdTestFunction) {
     // do a raycast in local coords - result obj will be in global coords
     if (dist === 0) return null
-<<<<<<< HEAD
     // if no block ID function is specified default to solidity check
     var testFn = blockIdTestFunction || this.registry.getBlockTargetability
-=======
-    var testFn = blockIdTestFunction || this.registry.getBlockSolidity
->>>>>>> 6d707c9e
     var world = this.world
     var off = this.worldOriginOffset
     var testVoxel = function (x, y, z) {
@@ -589,13 +585,8 @@
 // and tell rendering to highlight the struck block face
 function updateBlockTargets(noa) {
     var newhash = ''
-<<<<<<< HEAD
     var blockIdFn = noa.blockTargetIdCheck || noa.registry.getBlockTargetability
-    var result = noa.pick(null, null, null, blockIdFn)
-=======
-    var blockIdFn = noa.blockTargetIdCheck || noa.registry.getBlockSolidity
     var result = noa._localPick(null, null, null, blockIdFn)
->>>>>>> 6d707c9e
     if (result) {
         var dat = _targetedBlockDat
         // pick stops just shy of voxel boundary, so floored pos is the adjacent voxel
