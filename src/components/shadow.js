import vec3 from 'gl-vec3'

const down = vec3.fromValues(0, -1, 0)
const camPos = vec3.fromValues(0, 0, 0)
const shadowPos = vec3.fromValues(0, 0, 0)

export default function (noa, dist) {

    let shadowDist = dist

    // create a mesh to re-use for shadows
<<<<<<< HEAD
    const scene = noa.rendering.getScene()
    const disc = BABYLON.Mesh.CreateDisc('shadow', 0.75, 30, scene)
=======
    var scene = noa.rendering.getScene()
    var disc = noa.BABYLON.Mesh.CreateDisc('shadow', 0.75, 30, scene)
>>>>>>> 077d9975
    disc.rotation.x = Math.PI / 2
    disc.material = noa.rendering.makeStandardMaterial('shadowMat')
    disc.material.diffuseColor = noa.BABYLON.Color3.Black()
    disc.material.ambientColor = noa.BABYLON.Color3.Black()
    disc.material.alpha = 0.5
    disc.setEnabled(false)

    // source mesh needn't be in the scene graph
    scene.removeMesh(disc)


    return {

        name: 'shadow',

        order: 80,

        state: {
            size: 0.5,
            _mesh: null,
        },


        onAdd: function (eid, state) {
            state._mesh = noa.rendering.makeMeshInstance(disc, false)
        },


        onRemove: function (eid, state) {
            state._mesh.dispose()
        },


        system: function shadowSystem(dt, states) {
<<<<<<< HEAD
            const cpos = noa.rendering.getCameraPosition()
            vec3.set(camPos, cpos.x, cpos.y, cpos.z)
            const dist = shadowDist
=======
            var cpos = noa.camera.getPosition()
            var dist = shadowDist
>>>>>>> 077d9975
            states.forEach(state => {
                updateShadowHeight(state.__id, state._mesh, state.size, dist, cpos, noa)
            })
        },


        renderSystem: function (dt, states) {
            // before render adjust shadow x/z to render positions
            states.forEach(state => {
                const rpos = noa.ents.getPositionData(state.__id).renderPosition
                const spos = state._mesh.position
                spos.x = rpos[0]
                spos.z = rpos[2]
            })
        }




    }
}

<<<<<<< HEAD
function updateShadowHeight(id, mesh, size, shadowDist, noa) {
    const ents = noa.entities
    const dat = ents.getPositionData(id)
    const loc = dat.position
    let y
=======
var down = vec3.fromValues(0, -1, 0)
var shadowPos = vec3.fromValues(0, 0, 0)

function updateShadowHeight(id, mesh, size, shadowDist, camPos, noa) {
    var ents = noa.entities
    var dat = ents.getPositionData(id)
    var loc = dat.position
    var y
>>>>>>> 077d9975

    // find Y location, from physics if on ground, otherwise by raycast
    if (ents.hasPhysics(id) && ents.getPhysicsBody(id).resting[1] < 0) {
        y = dat.renderPosition[1]
    } else {
        const pick = noa.pick(loc, down, shadowDist)
        if (pick) {
            y = pick.position[1]
        } else {
            mesh.setEnabled(false)
            return
        }
    }

    y = Math.round(y) // pick results get slightly countersunk
    // set shadow slightly above ground to avoid z-fighting
    vec3.set(shadowPos, mesh.position.x, y, mesh.position.z)
    const sqdist = vec3.squaredDistance(camPos, shadowPos)
    // offset ~ 0.01 for nearby shadows, up to 0.1 at distance of ~40
    let offset = 0.01 + 0.1 * (sqdist / 1600)
    if (offset > 0.1) offset = 0.1
    mesh.position.y = y + offset
    // set shadow scale
    const dist = loc[1] - y
    const scale = size * 0.7 * (1 - dist / shadowDist)
    mesh.scaling.copyFromFloats(scale, scale, scale)
    mesh.setEnabled(true)
}<|MERGE_RESOLUTION|>--- conflicted
+++ resolved
@@ -1,7 +1,6 @@
 import vec3 from 'gl-vec3'
 
 const down = vec3.fromValues(0, -1, 0)
-const camPos = vec3.fromValues(0, 0, 0)
 const shadowPos = vec3.fromValues(0, 0, 0)
 
 export default function (noa, dist) {
@@ -9,13 +8,8 @@
     let shadowDist = dist
 
     // create a mesh to re-use for shadows
-<<<<<<< HEAD
     const scene = noa.rendering.getScene()
-    const disc = BABYLON.Mesh.CreateDisc('shadow', 0.75, 30, scene)
-=======
-    var scene = noa.rendering.getScene()
-    var disc = noa.BABYLON.Mesh.CreateDisc('shadow', 0.75, 30, scene)
->>>>>>> 077d9975
+    const disc = noa.BABYLON.Mesh.CreateDisc('shadow', 0.75, 30, scene)
     disc.rotation.x = Math.PI / 2
     disc.material = noa.rendering.makeStandardMaterial('shadowMat')
     disc.material.diffuseColor = noa.BABYLON.Color3.Black()
@@ -50,14 +44,8 @@
 
 
         system: function shadowSystem(dt, states) {
-<<<<<<< HEAD
-            const cpos = noa.rendering.getCameraPosition()
-            vec3.set(camPos, cpos.x, cpos.y, cpos.z)
+            const cpos = noa.camera.getPosition()
             const dist = shadowDist
-=======
-            var cpos = noa.camera.getPosition()
-            var dist = shadowDist
->>>>>>> 077d9975
             states.forEach(state => {
                 updateShadowHeight(state.__id, state._mesh, state.size, dist, cpos, noa)
             })
@@ -80,22 +68,11 @@
     }
 }
 
-<<<<<<< HEAD
-function updateShadowHeight(id, mesh, size, shadowDist, noa) {
+function updateShadowHeight(id, mesh, size, shadowDist, camPos, noa) {
     const ents = noa.entities
     const dat = ents.getPositionData(id)
     const loc = dat.position
     let y
-=======
-var down = vec3.fromValues(0, -1, 0)
-var shadowPos = vec3.fromValues(0, 0, 0)
-
-function updateShadowHeight(id, mesh, size, shadowDist, camPos, noa) {
-    var ents = noa.entities
-    var dat = ents.getPositionData(id)
-    var loc = dat.position
-    var y
->>>>>>> 077d9975
 
     // find Y location, from physics if on ground, otherwise by raycast
     if (ents.hasPhysics(id) && ents.getPhysicsBody(id).resting[1] < 0) {
