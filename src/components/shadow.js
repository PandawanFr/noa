import vec3 from 'gl-vec3'

<<<<<<< HEAD
const down = vec3.fromValues(0, -1, 0)
const shadowPos = vec3.fromValues(0, 0, 0)

export default function (noa, dist) {

    let shadowDist = dist

    // create a mesh to re-use for shadows
    const scene = noa.rendering.getScene()
    const disc = noa.BABYLON.Mesh.CreateDisc('shadow', 0.75, 30, scene)
=======
import { Mesh } from '@babylonjs/core/Meshes/mesh'
import { Color3 } from '@babylonjs/core/Maths/math'
var vec3 = require('gl-vec3')


export default function (noa, dist) {

    var shadowDist = dist

    // create a mesh to re-use for shadows
    var scene = noa.rendering.getScene()
    var disc = Mesh.CreateDisc('shadow', 0.75, 30, scene)
>>>>>>> dec42e69
    disc.rotation.x = Math.PI / 2
    disc.material = noa.rendering.makeStandardMaterial('shadowMat')
    disc.material.diffuseColor = Color3.Black()
    disc.material.ambientColor = Color3.Black()
    disc.material.alpha = 0.5
    disc.setEnabled(false)

    // source mesh needn't be in the scene graph
    scene.removeMesh(disc)


    return {

        name: 'shadow',

        order: 80,

        state: {
            size: 0.5,
            _mesh: null,
        },


        onAdd: function (eid, state) {
            state._mesh = noa.rendering.makeMeshInstance(disc, false)
        },


        onRemove: function (eid, state) {
            state._mesh.dispose()
        },


        system: function shadowSystem(dt, states) {
            const cpos = noa.camera.getPosition()
            const dist = shadowDist
            states.forEach(state => {
                updateShadowHeight(state.__id, state._mesh, state.size, dist, cpos, noa)
            })
        },


        renderSystem: function (dt, states) {
            // before render adjust shadow x/z to render positions
            states.forEach(state => {
                const rpos = noa.ents.getPositionData(state.__id).renderPosition
                const spos = state._mesh.position
                spos.x = rpos[0]
                spos.z = rpos[2]
            })
        }




    }
}

function updateShadowHeight(id, mesh, size, shadowDist, camPos, noa) {
    const ents = noa.entities
    const dat = ents.getPositionData(id)
    const loc = dat.position
    let y

    // find Y location, from physics if on ground, otherwise by raycast
    if (ents.hasPhysics(id) && ents.getPhysicsBody(id).resting[1] < 0) {
        y = dat.renderPosition[1]
    } else {
        const pick = noa.pick(loc, down, shadowDist)
        if (pick) {
            y = pick.position[1]
        } else {
            mesh.setEnabled(false)
            return
        }
    }

    y = Math.round(y) // pick results get slightly countersunk
    // set shadow slightly above ground to avoid z-fighting
    vec3.set(shadowPos, mesh.position.x, y, mesh.position.z)
    const sqdist = vec3.squaredDistance(camPos, shadowPos)
    // offset ~ 0.01 for nearby shadows, up to 0.1 at distance of ~40
    let offset = 0.01 + 0.1 * (sqdist / 1600)
    if (offset > 0.1) offset = 0.1
    mesh.position.y = y + offset
    // set shadow scale
    const dist = loc[1] - y
    const scale = size * 0.7 * (1 - dist / shadowDist)
    mesh.scaling.copyFromFloats(scale, scale, scale)
    mesh.setEnabled(true)
}<|MERGE_RESOLUTION|>--- conflicted
+++ resolved
@@ -1,8 +1,5 @@
 import vec3 from 'gl-vec3'
-
-<<<<<<< HEAD
-const down = vec3.fromValues(0, -1, 0)
-const shadowPos = vec3.fromValues(0, 0, 0)
+import { Mesh, Color3 } from '@babylonjs/core'
 
 export default function (noa, dist) {
 
@@ -10,21 +7,7 @@
 
     // create a mesh to re-use for shadows
     const scene = noa.rendering.getScene()
-    const disc = noa.BABYLON.Mesh.CreateDisc('shadow', 0.75, 30, scene)
-=======
-import { Mesh } from '@babylonjs/core/Meshes/mesh'
-import { Color3 } from '@babylonjs/core/Maths/math'
-var vec3 = require('gl-vec3')
-
-
-export default function (noa, dist) {
-
-    var shadowDist = dist
-
-    // create a mesh to re-use for shadows
-    var scene = noa.rendering.getScene()
-    var disc = Mesh.CreateDisc('shadow', 0.75, 30, scene)
->>>>>>> dec42e69
+    const disc = Mesh.CreateDisc('shadow', 0.75, 30, scene)
     disc.rotation.x = Math.PI / 2
     disc.material = noa.rendering.makeStandardMaterial('shadowMat')
     disc.material.diffuseColor = Color3.Black()
@@ -83,6 +66,9 @@
     }
 }
 
+const down = vec3.fromValues(0, -1, 0)
+const shadowPos = vec3.fromValues(0, 0, 0)
+
 function updateShadowHeight(id, mesh, size, shadowDist, camPos, noa) {
     const ents = noa.entities
     const dat = ents.getPositionData(id)
