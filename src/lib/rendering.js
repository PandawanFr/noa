--- conflicted
+++ resolved
@@ -1,14 +1,5 @@
-<<<<<<< HEAD
 import glvec3 from 'gl-vec3'
-import { removeUnorderedListItem, Timer } from './util'
-
-// profiling flags
-const PROFILE = 0
-=======
-'use strict'
-
-var glvec3 = require('gl-vec3')
-import { removeUnorderedListItem } from './util'
+import { removeUnorderedListItem, makeProfileHook } from './util'
 
 import { Scene } from '@babylonjs/core/scene'
 import { FreeCamera } from '@babylonjs/core/Cameras/freeCamera'
@@ -21,17 +12,8 @@
 import { Mesh } from '@babylonjs/core/Meshes/mesh'
 import '@babylonjs/core/Meshes/meshBuilder'
 
-
-
-export default function (noa, opts, canvas) {
-    return new Rendering(noa, opts, canvas)
-}
-
-
-
-// profiling flag
-var PROFILE = 0
->>>>>>> dec42e69
+// profiling flags
+const PROFILE = 0
 
 
 
@@ -66,31 +48,9 @@
      * @param {any} opts 
      * @param {HTMLCanvasElement} canvas 
      */
-<<<<<<< HEAD
     constructor(noa, opts, canvas) {
         this.noa = noa
 
-        /**
-         * `noa.rendering` uses the following options (from the root `noa(opts)` options):
-         * ```js
-         * {
-         *   showFPS: false,
-         *   antiAlias: true,
-         *   clearColor: [0.8, 0.9, 1],
-         *   ambientColor: [1, 1, 1],
-         *   lightIntensity: 1,
-         *   lightDiffuse: [1, 1, 1],
-         *   lightSpecular: [1, 1, 1],
-         *   groundLightColor: [0.5, 0.5, 0.5],
-         *   maxSimultaneousLights: 4,
-         *   useAO: true,
-         *   AOmultipliers: [0.93, 0.8, 0.5],
-         *   reverseAOmultiplier: 1.0,
-         *   useOctreesForDynamicMeshes: true,
-         *   preserveDrawingBuffer: true,
-         * }
-         * ```
-         */
         opts = Object.assign({}, defaults, opts)
 
         // internals
@@ -101,6 +61,7 @@
         this.meshingCutoffTime = 6 // ms
         this._dynamicMeshOctrees = opts.useOctreesForDynamicMeshes
         this._resizeDebounce = 250 // ms
+
         this._pendingResize = false
         this._highlightPos = glvec3.create()
 
@@ -112,132 +73,33 @@
         // for debugging
         if (opts.showFPS) setUpFPS()
     }
-=======
-    opts = Object.assign({}, defaults, opts)
-
-    // internals
-    this._dynamicMeshes = []
-    this.useAO = !!opts.useAO
-    this.aoVals = opts.AOmultipliers
-    this.revAoVal = opts.reverseAOmultiplier
-    this.meshingCutoffTime = 6 // ms
-    this._dynamicMeshOctrees = opts.useOctreesForDynamicMeshes
-    this._resizeDebounce = 250 // ms
-
-    // set up babylon scene
-    initScene(this, canvas, opts)
-
-    // for debugging
-    if (opts.showFPS) setUpFPS()
-}
-
-
-// Constructor helper - set up the Babylon.js scene and basic components
-function initScene(self, canvas, opts) {
-
-    // init internal properties
-    self._engine = new Engine(canvas, opts.antiAlias, {
-        preserveDrawingBuffer: opts.preserveDrawingBuffer,
-    })
-    self._scene = new Scene(self._engine)
-    var scene = self._scene
-    // remove built-in listeners
-    scene.detachControl()
-
-    // octree setup
-    self._octree = new Octree($ => {})
-    self._octree.blocks = []
-    scene._selectionOctree = self._octree
-
-    // camera, and empty mesh to hold it, and one to accumulate rotations
-    self._cameraHolder = new Mesh('camHolder', scene)
-    self._camera = new FreeCamera('camera', new Vector3(0, 0, 0), scene)
-    self._camera.parent = self._cameraHolder
-    self._camera.minZ = .01
-    self._cameraHolder.visibility = false
-
-    // plane obscuring the camera - for overlaying an effect on the whole view
-    self._camScreen = Mesh.CreatePlane('camScreen', 10, scene)
-    self.addMeshToScene(self._camScreen)
-    self._camScreen.position.z = .1
-    self._camScreen.parent = self._camera
-    self._camScreenMat = self.makeStandardMaterial('camscreenmat')
-    self._camScreen.material = self._camScreenMat
-    self._camScreen.setEnabled(false)
-    self._camLocBlock = 0
-
-    // apply some defaults
-    var lightVec = new Vector3(0.1, 1, 0.3)
-    self._light = new HemisphericLight('light', lightVec, scene)
-
-    function arrToColor(a) { return new Color3(a[0], a[1], a[2]) }
-    scene.clearColor = arrToColor(opts.clearColor)
-    scene.ambientColor = arrToColor(opts.ambientColor)
-    self._light.diffuse = arrToColor(opts.lightDiffuse)
-    self._light.specular = arrToColor(opts.lightSpecular)
-    self._light.groundColor = arrToColor(opts.groundLightColor)
-
-    // make a default flat material (used or clone by terrain, etc)
-    self.flatMaterial = self.makeStandardMaterial('flatmat')
-
-}
-
-
-
-/*
- *   PUBLIC API 
- */
-
-
-/**
- * The Babylon `scene` object representing the game world.
- * @member
- */
-Rendering.prototype.getScene = function () {
-    return this._scene
-}
-
-// per-tick listener for rendering-related stuff
-Rendering.prototype.tick = function (dt) {
-    if (this._dynamicMeshOctrees) updateDynamicMeshOctrees(this)
-}
-
-
-
->>>>>>> dec42e69
-
-    /*
-     *   PUBLIC API 
-     */
 
     
     // Constructor helper - set up the Babylon.js scene and basic components
-    initScene(canvas, opts) {
-        var BABYLON = this.noa.BABYLON
-
+    initScene(canvas, opts) {// init internal properties
         // init internal properties
-        this._engine = new BABYLON.Engine(canvas, opts.antiAlias, {
+        this._engine = new Engine(canvas, opts.antiAlias, {
             preserveDrawingBuffer: opts.preserveDrawingBuffer,
         })
-        this._scene = new BABYLON.Scene(this._engine)
+        this._scene = new Scene(this._engine)
         const scene = this._scene
         // remove built-in listeners
         scene.detachControl()
 
         // octree setup
-        this._octree = new BABYLON.Octree($ => {})
+        this._octree = new Octree($ => {})
         this._octree.blocks = []
         scene._selectionOctree = this._octree
 
         // camera, and empty mesh to hold it, and one to accumulate rotations
-        this._cameraHolder = new BABYLON.Mesh('camHolder', scene)
-        this._camera = new BABYLON.FreeCamera('camera', new BABYLON.Vector3(0, 0, 0), scene)
+        this._cameraHolder = new Mesh('camHolder', scene)
+        this._camera = new FreeCamera('camera', new Vector3(0, 0, 0), scene)
         this._camera.parent = this._cameraHolder
         this._camera.minZ = .01
         this._cameraHolder.visibility = false
 
         // plane obscuring the camera - for overlaying an effect on the whole view
-        this._camScreen = BABYLON.Mesh.CreatePlane('camScreen', 10, scene)
+        this._camScreen = Mesh.CreatePlane('camScreen', 10, scene)
         this.addMeshToScene(this._camScreen)
         this._camScreen.position.z = .1
         this._camScreen.parent = this._camera
@@ -246,7 +108,6 @@
         this._camScreen.setEnabled(false)
         this._camLocBlock = 0
 
-        // apply some defaults
         /*
             TODO: Setup custom light system.
                 First, remove this HemisphericLight because it lights up the entire level and prevents shadows from appearing.
@@ -256,6 +117,7 @@
                     (This might not be needed, it seems that each Material can only ever be affected by 4 lights, but I'm not sure if each chunk has its own material or shares one).
         */
        
+        // apply some defaults
         var lightVec = new BABYLON.Vector3(0.1, 1, 0.3)
         this._light = new BABYLON.HemisphericLight('light', lightVec, scene)
 
@@ -272,6 +134,11 @@
         this.flatMaterial = this.makeStandardMaterial('flatmat')
 
     }
+
+    
+    /*
+     *   PUBLIC API 
+     */
 
     /**
      * The Babylon `scene` object representing the game world.
@@ -383,8 +250,8 @@
         if (mesh._currentNoaChunk) mesh.receiveShadows = true
     }
 
-<<<<<<< HEAD
-    /**  Undoes everything `addMeshToScene` does
+    /**  
+     * Undoes everything `addMeshToScene` does
      * @method
      */
     removeMeshFromScene(mesh) {
@@ -395,22 +262,6 @@
         removeUnorderedListItem(this._octree.dynamicContent, mesh)
         removeUnorderedListItem(this._dynamicMeshes, mesh)
     }
-=======
-    return m
-}
-
-
-
-// Create a default standardMaterial:
-//      flat, nonspecular, fully reflects diffuse and ambient light
-Rendering.prototype.makeStandardMaterial = function (name) {
-    var mat = new StandardMaterial(name, this._scene)
-    mat.specularColor.copyFromFloats(0, 0, 0)
-    mat.ambientColor.copyFromFloats(1, 1, 1)
-    mat.diffuseColor.copyFromFloats(1, 1, 1)
-    return mat
-}
->>>>>>> dec42e69
 
     makeMeshInstance(mesh, isStatic) {
         const m = mesh.createInstance(`${mesh.name} instance` || 'instance')
@@ -434,8 +285,7 @@
     // Create a default standardMaterial:
     //      flat, nonspecular, fully reflects diffuse and ambient light
     makeStandardMaterial(name) {
-        const StdMat = this.noa.BABYLON.StandardMaterial
-        const mat = new StdMat(name, this._scene)
+        const mat = new StandardMaterial(name, this._scene)
         mat.specularColor.copyFromFloats(0, 0, 0)
         mat.ambientColor.copyFromFloats(1, 1, 1)
         mat.diffuseColor.copyFromFloats(1, 1, 1)
@@ -451,24 +301,13 @@
      * 
      */
 
-<<<<<<< HEAD
-    prepareChunkForRendering(chunk) {    
-        const BABYLON = this.noa.BABYLON
+    prepareChunkForRendering(chunk) {
         const cs = chunk.size
-        const min = new BABYLON.Vector3(chunk.x, chunk.y, chunk.z)
-        const max = new BABYLON.Vector3(chunk.x + cs, chunk.y + cs, chunk.z + cs)
-        chunk.octreeBlock = new BABYLON.OctreeBlock(min, max, undefined, undefined, undefined, $ => {})
+        const min = new Vector3(chunk.x, chunk.y, chunk.z)
+        const max = new Vector3(chunk.x + cs, chunk.y + cs, chunk.z + cs)
+        chunk.octreeBlock = new OctreeBlock(min, max, undefined, undefined, undefined, $ => {})
         this._octree.blocks.push(chunk.octreeBlock)
     }
-=======
-Rendering.prototype.prepareChunkForRendering = function (chunk) {
-    var cs = chunk.size
-    var min = new Vector3(chunk.x, chunk.y, chunk.z)
-    var max = new Vector3(chunk.x + cs, chunk.y + cs, chunk.z + cs)
-    chunk.octreeBlock = new OctreeBlock(min, max, undefined, undefined, undefined, $ => {})
-    this._octree.blocks.push(chunk.octreeBlock)
-}
->>>>>>> dec42e69
 
     disposeChunkForRendering(chunk) {
         this.removeTerrainMesh(chunk)
@@ -544,41 +383,23 @@
 
 // make or get a mesh for highlighting active voxel
 function getHighlightMesh(rendering) {
-<<<<<<< HEAD
-    const BABYLON = rendering.noa.BABYLON
     let m = rendering._highlightMesh
     if (!m) {
-        const mesh = BABYLON.Mesh.CreatePlane("highlight", 1.0, rendering._scene)
+        const mesh = Mesh.CreatePlane("highlight", 1.0, rendering._scene)
         const hlm = rendering.makeStandardMaterial('highlightMat')
-=======
-    var m = rendering._highlightMesh
-    if (!m) {
-        var mesh = Mesh.CreatePlane("highlight", 1.0, rendering._scene)
-        var hlm = rendering.makeStandardMaterial('highlightMat')
->>>>>>> dec42e69
         hlm.backFaceCulling = false
         hlm.emissiveColor = new Color3(1, 1, 1)
         hlm.alpha = 0.2
         mesh.material = hlm
         m = rendering._highlightMesh = mesh
         // outline
-<<<<<<< HEAD
         const s = 0.5
-        const lines = BABYLON.Mesh.CreateLines("hightlightLines", [
-            new BABYLON.Vector3(s, s, 0),
-            new BABYLON.Vector3(s, -s, 0),
-            new BABYLON.Vector3(-s, -s, 0),
-            new BABYLON.Vector3(-s, s, 0),
-            new BABYLON.Vector3(s, s, 0)
-=======
-        var s = 0.5
-        var lines = Mesh.CreateLines("hightlightLines", [
+        const lines = Mesh.CreateLines("hightlightLines", [
             new Vector3(s, s, 0),
             new Vector3(s, -s, 0),
             new Vector3(-s, -s, 0),
             new Vector3(-s, s, 0),
             new Vector3(s, s, 0)
->>>>>>> dec42e69
         ], rendering._scene)
         lines.color = new Color3(1, 1, 1)
         lines.parent = mesh
@@ -597,18 +418,6 @@
 
 
 
-<<<<<<< HEAD
-var profile_hook = (() => {
-    if (!PROFILE) return () => {}
-    const every = 200
-    const timer = new(Timer)(every, 'render internals')
-    return state => {
-        if (state === 'start') timer.start()
-        else if (state === 'end') timer.report()
-        else timer.add(state)
-    }
-})()
-=======
 /*
  * 
  *      sanity checks:
@@ -695,10 +504,8 @@
 
 
 
-import { makeProfileHook } from './util'
 var profile_hook = (PROFILE) ?
     makeProfileHook(200, 'render internals') : () => {}
->>>>>>> dec42e69
 
 
 
