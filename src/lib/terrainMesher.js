--- conflicted
+++ resolved
@@ -1,8 +1,3 @@
-import Constants from './constants'
-import { Timer } from './util'
-
-<<<<<<< HEAD
-=======
 import { Mesh } from '@babylonjs/core/Meshes/mesh'
 import { SubMesh } from '@babylonjs/core/Meshes/subMesh'
 import { VertexData } from '@babylonjs/core/Meshes/mesh.vertexData'
@@ -10,9 +5,9 @@
 import { Texture } from '@babylonjs/core/Materials/Textures/texture'
 import '@babylonjs/core/Meshes/meshBuilder'
 
+import { makeProfileHook } from './util'
 import { constants } from './constants'
 
->>>>>>> dec42e69
 export default new TerrainMesher()
 
 
@@ -117,13 +112,7 @@
 
 function MeshBuilder() {
 
-<<<<<<< HEAD
     let noa
-    let BABYLON
-=======
-    var noa
->>>>>>> dec42e69
-
     // core
     this.build = (chunk, meshdata, ignoreMaterials) => {
         noa = chunk.noa
@@ -264,15 +253,9 @@
     function buildMeshFromSubmesh(submesh, name, mats, verts, inds) {
 
         // base mesh and vertexData object
-<<<<<<< HEAD
         const scene = noa.rendering.getScene()
-        const mesh = new BABYLON.Mesh(name, scene)
-        const vdat = new BABYLON.VertexData()
-=======
-        var scene = noa.rendering.getScene()
-        var mesh = new Mesh(name, scene)
-        var vdat = new VertexData()
->>>>>>> dec42e69
+        const mesh = new Mesh(name, scene)
+        const vdat = new VertexData()
         vdat.positions = submesh.positions
         vdat.indices = submesh.indices
         vdat.normals = submesh.normals
@@ -287,11 +270,7 @@
 
         } else {
             // else we need to make a multimaterial and define (babylon) submeshes
-<<<<<<< HEAD
-            const multiMat = new BABYLON.MultiMaterial(`multimat ${name}`, scene)
-=======
-            var multiMat = new MultiMaterial('multimat ' + name, scene)
->>>>>>> dec42e69
+            const multiMat = new MultiMaterial(`multimat ${name}`, scene)
             mesh.subMeshes = []
             // var totalVerts = vdat.positions.length
             // var totalInds = vdat.indices.length
@@ -299,11 +278,7 @@
             let indStart = 0
             for (let i = 0; i < mats.length; i++) {
                 multiMat.subMaterials[i] = mats[i]
-<<<<<<< HEAD
-                const sub = new BABYLON.SubMesh(i, vertStart, verts[i], indStart, inds[i], mesh)
-=======
-                var sub = new SubMesh(i, vertStart, verts[i], indStart, inds[i], mesh)
->>>>>>> dec42e69
+                const sub = new SubMesh(i, vertStart, verts[i], indStart, inds[i], mesh)
                 mesh.subMeshes[i] = sub
                 vertStart += verts[i]
                 indStart += inds[i]
@@ -345,13 +320,8 @@
         }
         const mat = noa.rendering.flatMaterial.clone(`terrain${id}`)
         if (url) {
-<<<<<<< HEAD
             const scene = noa.rendering.getScene()
-            const tex = new BABYLON.Texture(url, scene, true, false, BABYLON.Texture.NEAREST_SAMPLINGMODE)
-=======
-            var scene = noa.rendering.getScene()
-            var tex = new Texture(url, scene, true, false, Texture.NEAREST_SAMPLINGMODE)
->>>>>>> dec42e69
+            const tex = new Texture(url, scene, true, false, Texture.NEAREST_SAMPLINGMODE)
             if (matData.textureAlpha) tex.hasAlpha = true
             mat.diffuseTexture = tex
         }
@@ -402,14 +372,7 @@
 
 function GreedyMesher() {
 
-<<<<<<< HEAD
-    // data representation constants
-    const constants = Constants
-
     const ID_MASK = constants.ID_MASK
-=======
-    var ID_MASK = constants.ID_MASK
->>>>>>> dec42e69
     // var VAR_MASK = constants.VAR_MASK // NYI
     const SOLID_BIT = constants.SOLID_BIT
     const OPAQUE_BIT = constants.OPAQUE_BIT
@@ -880,26 +843,5 @@
 }
 
 
-
-
-
-
-
-<<<<<<< HEAD
-
-
-var profile_hook = (() => {
-    if (!PROFILE) return () => {}
-    const every = 50
-    const timer = new(Timer)(every, 'Terrain meshing')
-    return state => {
-        if (state === 'start') timer.start()
-        else if (state === 'end') timer.report()
-        else timer.add(state)
-    }
-})()
-=======
-import { makeProfileHook } from './util'
 var profile_hook = (PROFILE) ?
-    makeProfileHook(50, 'Terrain meshing') : () => {}
->>>>>>> dec42e69
+    makeProfileHook(50, 'Terrain meshing') : () => {}