import ndHash from 'ndarray-hash'
import { EventEmitter } from 'events'
import Chunk from './chunk'
import { Timer } from './util'

const PROFILE = 0
const PROFILE_QUEUES = 0


const defaultOptions = {
    chunkSize: 24,
    chunkAddDistance: 3,
    chunkRemoveDistance: 4
}

/**
 * @class
 * @typicalname noa.world
 * @emits worldDataNeeded(id, ndarray, x, y, z)
 * @emits chunkAdded(chunk)
 * @emits chunkChanged(chunk)
 * @emits chunkBeingRemoved(id, ndarray, userData)
 * @classdesc Manages the world and its chunks
 * 
 * Extends `EventEmitter`
 */

export default class World extends EventEmitter {
    constructor(noa, opts) {
        super()

        this.noa = noa
        opts = Object.assign({}, defaultOptions, opts)

        this.userData = null
        this.playerChunkLoaded = false
        this.Chunk = Chunk

        this.chunkSize = opts.chunkSize
        this.chunkAddDistance = opts.chunkAddDistance
        this.chunkRemoveDistance = opts.chunkRemoveDistance
        if (this.chunkRemoveDistance < this.chunkAddDistance) {
            this.chunkRemoveDistance = this.chunkAddDistance
        }

        // internals
        this._chunkIDsToAdd = []
        this._chunkIDsToRemove = []
        this._chunkIDsInMemory = []
        this._chunkIDsToCreate = []
        this._chunkIDsToMesh = []
        this._chunkIDsToMeshFirst = []
        this._maxChunksPendingCreation = 20
        this._maxChunksPendingMeshing = 20
        this._maxProcessingPerTick = 9 // ms
        this._maxProcessingPerRender = 5 // ms

        // triggers a short visit to the meshing queue before renders
        const self = this
        noa.on('beforeRender', () => { beforeRender(self) })

        // actual chunk storage - hash size hard coded for now
        this._chunkHash = ndHash([1024, 1024, 1024])

        // instantiate coord conversion functions based on the chunk size
        // use bit twiddling if chunk size is a power of 2
        const cs = this.chunkSize
        if (cs & cs - 1 === 0) {
            const shift = Math.log2(cs) | 0
            const mask = (cs - 1) | 0
            worldCoordToChunkCoord = coord => (coord >> shift) | 0
            worldCoordToChunkIndex = coord => (coord & mask) | 0
        } else {
            worldCoordToChunkCoord = coord => Math.floor(coord / cs) | 0
            worldCoordToChunkIndex = coord => (((coord % cs) + cs) % cs) | 0
        }

    }

    /*
     *   PUBLIC API 
     */



    /** @param x,y,z */
    getBlockID(x, y, z) {
        const chunk = this._getChunkByCoords(x, y, z)
        if (!chunk) return 0

        const ix = worldCoordToChunkIndex(x)
        const iy = worldCoordToChunkIndex(y)
        const iz = worldCoordToChunkIndex(z)
        return chunk.get(ix, iy, iz)
    }

    /** @param x,y,z */
    getBlockSolidity(x, y, z) {
        const chunk = this._getChunkByCoords(x, y, z)
        if (!chunk) return 0

        const ix = worldCoordToChunkIndex(x)
        const iy = worldCoordToChunkIndex(y)
        const iz = worldCoordToChunkIndex(z)
        return !!chunk.getSolidityAt(ix, iy, iz)
    }

    /** @param x,y,z */
    getBlockOpacity(x, y, z) {
        const id = this.getBlockID(x, y, z)
        return this.noa.registry.getBlockOpacity(id)
    }

    /** @param x,y,z */
    getBlockFluidity(x, y, z) {
        const id = this.getBlockID(x, y, z)
        return this.noa.registry.getBlockFluidity(id)
    }

    /** @param x,y,z */
    getBlockProperties(x, y, z) {
        const id = this.getBlockID(x, y, z)
        return this.noa.registry.getBlockProps(id)
    }

    /** @param x,y,z */
    getBlockObjectMesh(x, y, z) {
        const chunk = this._getChunkByCoords(x, y, z)
        if (!chunk) return 0

        const ix = worldCoordToChunkIndex(x)
        const iy = worldCoordToChunkIndex(y)
        const iz = worldCoordToChunkIndex(z)
        return chunk.getObjectMeshAt(ix, iy, iz)
    }

    /** @param x,y,z */
    setBlockID(val, x, y, z) {
        const i = worldCoordToChunkCoord(x)
        const j = worldCoordToChunkCoord(y)
        const k = worldCoordToChunkCoord(z)
        const ix = worldCoordToChunkIndex(x)
        const iy = worldCoordToChunkIndex(y)
        const iz = worldCoordToChunkIndex(z)

        // if update is on chunk border, update neighbor's padding data too
        _updateChunkAndBorders(this, i, j, k, this.chunkSize, ix, iy, iz, val)
    }

    /** @param x,y,z */
    isBoxUnobstructed(box) {
        const base = box.base
        const max = box.max
        for (let i = Math.floor(base[0]); i < max[0] + 1; i++) {
            for (let j = Math.floor(base[1]); j < max[1] + 1; j++) {
                for (let k = Math.floor(base[2]); k < max[2] + 1; k++) {
                    if (this.getBlockSolidity(i, j, k)) return false
                }
            }
        }
        return true
    }

    tick() {
        profile_hook('start')

        // check player position and needed/unneeded chunks
        const pos = getPlayerChunkCoords(this)
        const chunkID = getChunkID(pos[0], pos[1], pos[2])
        if (chunkID != this._lastPlayerChunkID) {
            this.emit('playerEnteredChunk', pos[0], pos[1], pos[2])
            buildChunkAddQueue(this, pos[0], pos[1], pos[2])
            buildChunkRemoveQueue(this, pos[0], pos[1], pos[2])
        }
        this._lastPlayerChunkID = chunkID
        profile_hook('build queues')

        // process (create or mesh) some chunks. If fast enough, do several
        profile_queues(this, 'start')
        const cutoff = performance.now() + this._maxProcessingPerTick
        let done = false
        while (!done && (performance.now() < cutoff)) {
            const d1 = processMeshingQueues(this, false)
            let d2 = processChunkQueues(this)
            if (!d2) d2 = processChunkQueues(this)
            done = d1 && d2
        }
        profile_queues(this, 'end')


        // track whether the player's local chunk is loaded and ready or not
        const pChunk = getChunk(this, pos[0], pos[1], pos[2])
        const okay = !!(pChunk && pChunk.isGenerated && !pChunk.isInvalid)
        this.playerChunkLoaded = okay

        profile_hook('end')
    }

    /** client should call this after creating a chunk's worth of data (as an ndarray)  
     * If userData is passed in it will be attached to the chunk
     * @param id
     * @param array
     * @param userData
     */
    setChunkData(id, array, userData) {
        profile_queues(this, 'received')
        const arr = parseChunkID(id)
        const chunk = getChunk(this, arr[0], arr[1], arr[2])
        // ignore if chunk was invalidated while being prepared
        if (!chunk || chunk.isInvalid) return
        chunk.array = array
        if (userData) chunk.userData = userData
        chunk.initData()
        enqueueID(id, this._chunkIDsInMemory)
        unenqueueID(id, this._chunkIDsToCreate)

        // chunk can now be meshed...
        this.noa.rendering.prepareChunkForRendering(chunk)
        enqueueID(id, this._chunkIDsToMesh)
        this.emit('chunkAdded', chunk)
    }

    /*
     * Calling this causes all world chunks to get unloaded and recreated 
     * (after receiving new world data from the client). This is useful when
     * you're teleporting the player to a new world, e.g.
     */
    invalidateAllChunks() {
        const toInval = this._chunkIDsInMemory.concat(this._chunkIDsToCreate)
        for (const id of toInval) {
            const loc = parseChunkID(id)
            const chunk = getChunk(this, loc[0], loc[1], loc[2])
            chunk.isInvalid = true
        }
        // this causes chunk queues to get rebuilt next tick
        this._lastPlayerChunkID = ''
    }

    // debugging
    report() {
        console.log('World report - playerChunkLoaded: ', this.playerChunkLoaded)
        _report(this, '  to add     ', this._chunkIDsToAdd)
        _report(this, '  to remove: ', this._chunkIDsToRemove)
        _report(this, '  in memory: ', this._chunkIDsInMemory, true)
        _report(this, '  creating:  ', this._chunkIDsToCreate)
        _report(this, '  meshing:   ', this._chunkIDsToMesh.concat(this._chunkIDsToMeshFirst))
    }

    // for internal use
    _getChunkByCoords(x, y, z) {
        const i = worldCoordToChunkCoord(x)
        const j = worldCoordToChunkCoord(y)
        const k = worldCoordToChunkCoord(z)
        return getChunk(this, i, j, k)
    }
}

var worldCoordToChunkCoord
var worldCoordToChunkIndex




function beforeRender(self) {
    // on render, quickly process the high-priority meshing queue
    // to help avoid flashes of background while neighboring chunks update
    const cutoff = performance.now() + self._maxProcessingPerRender
    let done = false
    while (!done && (performance.now() < cutoff)) {
        done = processMeshingQueues(self, true)
    }
}




function _report(world, name, arr, ext) {
    let ct = 0
    let full = 0
    let empty = 0
    for (const id of arr) {
        if (id.size) {
            if (id.isInvalid) ct++
            continue
        }
        const loc = parseChunkID(id)
        const chunk = getChunk(world, loc[0], loc[1], loc[2])
        if (chunk.isInvalid) ct++
        if (chunk.isFull) full++
        if (chunk.isEmpty) empty++
    }
    const len = (`${arr.length}        `).substr(0, 6)
    const es = (ext) ? [', ', full, ' full, ', empty, ' empty'].join('') : ''
    console.log(name, len, ct, `invalid${es}`)
}




/*
 *
 *
 *            INTERNALS
 *
 *
 */


// canonical string ID handling for the i,j,k-th chunk
function getChunkID(i, j, k) {
    return `${i}|${j}|${k}`
}

function parseChunkID(id) {
    const arr = id.split('|')
    return [parseInt(arr[0]), parseInt(arr[1]), parseInt(arr[2])]
}

// canonical functions to store/retrieve a chunk held in memory
function getChunk(world, i, j, k) {
    const mi = (i | 0) & 1023
    const mj = (j | 0) & 1023
    const mk = (k | 0) & 1023
    return world._chunkHash.get(mi, mj, mk)
}

function setChunk(world, i, j, k, value) {
    const mi = (i | 0) & 1023
    const mj = (j | 0) & 1023
    const mk = (k | 0) & 1023
    world._chunkHash.set(mi, mj, mk, value)
}



function getPlayerChunkCoords(world) {
<<<<<<< HEAD
    const pos = world.noa.getPlayerPosition()
    const i = worldCoordToChunkCoord(pos[0])
    const j = worldCoordToChunkCoord(pos[1])
    const k = worldCoordToChunkCoord(pos[2])
=======
    var pos = world.noa.entities.getPosition(world.noa.playerEntity)
    var i = worldCoordToChunkCoord(pos[0])
    var j = worldCoordToChunkCoord(pos[1])
    var k = worldCoordToChunkCoord(pos[2])
>>>>>>> 077d9975
    return [i, j, k]
}




// run through chunk tracking queues looking for work to do next
function processChunkQueues(self) {
    let done = true
    // both queues are sorted by ascending distance
    if (self._chunkIDsToRemove.length) {
        const remove = parseChunkID(self._chunkIDsToRemove.pop())
        removeChunk(self, remove[0], remove[1], remove[2])
        profile_queues(self, 'removed')
        profile_hook('removed')
        done = false
    }
    if (self._chunkIDsToCreate.length >= self._maxChunksPendingCreation) return done
    // if (self._chunkIDsToMesh.length >= self._maxChunksPendingMeshing) return done
    if (self._chunkIDsToAdd.length) {
        const id = self._chunkIDsToAdd.shift()
        requestNewChunk(self, id)
        profile_hook('requested')
        profile_queues(self, 'requested')
        done = false
    }
    return done
}


// similar to above but for chunks waiting to be meshed
function processMeshingQueues(self, firstOnly) {
    let id
    if (self._chunkIDsToMeshFirst.length) {
        id = self._chunkIDsToMeshFirst.pop()
    } else if (firstOnly) {
        return true
    } else if (self._chunkIDsToMesh.length) {
        id = self._chunkIDsToMesh.pop()
    } else return true

    const arr = parseChunkID(id)
    const chunk = getChunk(self, arr[0], arr[1], arr[2])
    if (chunk.isInvalid) return
    if (!chunk.isGenerated) {
        // client code triggered a remesh too early, requeue it
        self._chunkIDsToMesh.unshift(id)
        return
    }
    chunk.updateMeshes()

    profile_queues(self, 'meshed')
    profile_hook('meshed')
    return false
}









// make a new chunk and emit an event for it to be populated with world data
function requestNewChunk(world, id) {
    const pos = parseChunkID(id)
    const i = pos[0]
    const j = pos[1]
    const k = pos[2]
    const size = world.chunkSize
    const chunk = new Chunk(world.noa, id, i, j, k, size)
    setChunk(world, i, j, k, chunk)
    const x = i * size - 1
    const y = j * size - 1
    const z = k * size - 1
    enqueueID(id, world._chunkIDsToCreate)
    world.emit('worldDataNeeded', id, chunk.array, x, y, z)
}




// remove a chunk that wound up in the remove queue
function removeChunk(world, i, j, k) {
    const chunk = getChunk(world, i, j, k)
    world.emit('chunkBeingRemoved', chunk.id, chunk.array, chunk.userData)
    world.noa.rendering.disposeChunkForRendering(chunk)
    chunk.dispose()
    setChunk(world, i, j, k, 0)
    unenqueueID(chunk.id, world._chunkIDsInMemory)
    unenqueueID(chunk.id, world._chunkIDsToMesh)
    unenqueueID(chunk.id, world._chunkIDsToMeshFirst)
    // when removing a chunk because it was invalid, arrange for chunk queues to get rebuilt
    if (chunk.isInvalid) world._lastPlayerChunkID = ''
}





// for a given chunk (i/j/k) and local location (x/y/z), 
// update all chunks that need it (including border chunks with the 
// changed block in their 1-block padding)

function _updateChunkAndBorders(world, i, j, k, size, x, y, z, val) {
    const ilocs = [0]
    const jlocs = [0]
    const klocs = [0]
    if (x === 0) { ilocs.push(-1) } else if (x === size - 1) { ilocs.push(1) }
    if (y === 0) { jlocs.push(-1) } else if (y === size - 1) { jlocs.push(1) }
    if (z === 0) { klocs.push(-1) } else if (z === size - 1) { klocs.push(1) }

    for (const di of ilocs) {
        const lx = [size, x, -1][di + 1]
        for (const dj of jlocs) {
            const ly = [size, y, -1][dj + 1]
            for (const dk of klocs) {
                const lz = [size, z, -1][dk + 1]
                _modifyBlockData(world,
                    i + di, j + dj, k + dk,
                    lx, ly, lz, val)
            }
        }
    }
}



// internal function to modify a chunk's block

function _modifyBlockData(world, i, j, k, x, y, z, val) {
    const chunk = getChunk(world, i, j, k)
    if (!chunk) return
    chunk.set(x, y, z, val)
    enqueueID(chunk.id, world._chunkIDsToMeshFirst)
    world.emit('chunkChanged', chunk)
}




// rebuild queue of chunks to be added around (ci,cj,ck)
function buildChunkAddQueue(world, ci, cj, ck) {
    const add = Math.ceil(world.chunkAddDistance)
    const pending = world._chunkIDsToCreate
    const queue = []
    const distArr = []

    const addDistSq = world.chunkAddDistance * world.chunkAddDistance
    for (let i = ci - add; i <= ci + add; ++i) {
        for (let j = cj - add; j <= cj + add; ++j) {
            for (let k = ck - add; k <= ck + add; ++k) {
                const di = i - ci
                const dj = j - cj
                const dk = k - ck
                const distSq = di * di + dj * dj + dk * dk
                if (distSq > addDistSq) continue

                if (getChunk(world, i, j, k)) continue
                const id = getChunkID(i, j, k)
                if (pending.includes(id)) continue
                queue.push(id)
                distArr.push(distSq)
            }
        }
    }
    world._chunkIDsToAdd = sortByReferenceArray(queue, distArr)
}


// rebuild queue of chunks to be removed from around (ci,cj,ck)
function buildChunkRemoveQueue(world, ci, cj, ck) {
    const remDistSq = world.chunkRemoveDistance * world.chunkRemoveDistance
    const list = world._chunkIDsInMemory
    const queue = []
    const distArr = []

    for (let i = 0; i < list.length; i++) {
        const id = list[i]
        const loc = parseChunkID(id)
        const di = loc[0] - ci
        const dj = loc[1] - cj
        const dk = loc[2] - ck
        let distSq = di * di + dj * dj + dk * dk
        if (distSq < remDistSq) {
            const chunk = getChunk(world, loc[0], loc[1], loc[2])
            if (!chunk.isInvalid) continue
            distSq *= -1 // rig sort so that invalidated chunks get removed first
        }
        queue.push(id)
        distArr.push(distSq)
    }
    world._chunkIDsToRemove = sortByReferenceArray(queue, distArr)
}



// sorts [A, B, C] and [3, 1, 2] into [B, C, A]
function sortByReferenceArray(data, ref) {
    const ind = Object.keys(ref)
    ind.sort((i, j) => ref[i] - ref[j])
    return ind.map(i => data[i])
}





// uniquely enqueue a string id into an array of them
function enqueueID(id, queue) {
    const i = queue.indexOf(id)
    if (i >= 0) return
    queue.push(id)
}

// remove string id from queue if it exists
function unenqueueID(id, queue) {
    const i = queue.indexOf(id)
    if (i >= 0) queue.splice(i, 1)
}





var profile_queues = (w, s) => {}
if (PROFILE_QUEUES)(() => {
    const every = 100
    let iter = 0
    let t
    let nrem
    let nreq
    let totalrec
    let nmesh
    let reqcts
    let remcts
    let meshcts
    let qadd
    let qrem
    let qmem
    let qgen
    let qmesh
    profile_queues = (world, state) => {
        if (state === 'start') {
            if (iter === 0) {
                t = performance.now()
                qadd = qrem = qmem = qgen = qmesh = 0
                totalrec = 0
                remcts = []
                reqcts = []
                meshcts = []
            }
            iter++
            nrem = nreq = nmesh = 0
        } else if (state === 'removed') {
            nrem++
        } else if (state === 'received') {
            totalrec++
        } else if (state === 'requested') {
            nreq++
        } else if (state === 'meshed') {
            nmesh++
        } else if (state === 'end') {
            // counts for frames that were fully worked
            if (world._chunkIDsToAdd.length) reqcts.push(nreq)
            if (world._chunkIDsToRemove.length) remcts.push(nrem)
            if (world._chunkIDsToMesh.length + world._chunkIDsToMeshFirst.length) meshcts.push(nmesh)
            // avg queue sizes
            qadd += world._chunkIDsToAdd.length
            qrem += world._chunkIDsToRemove.length
            qmem += world._chunkIDsInMemory.length
            qgen += world._chunkIDsToCreate.length
            qmesh += world._chunkIDsToMesh.length + world._chunkIDsToMeshFirst.length
            // on end
            if (iter === every) {
                const dt = (performance.now() - t) / 1000
                console.log('world chunk queues:',
                    'made', rnd(totalrec / dt), 'cps',
                    '- avg queuelen: ',
                    'add', qadd / every,
                    'rem', qrem / every,
                    'mem', qmem / every,
                    'gen', qgen / every,
                    'mesh', qmesh / every,
                    '- work/frame: ',
                    'req', rnd(reqcts.reduce(sum, 0) / reqcts.length),
                    'rem', rnd(remcts.reduce(sum, 0) / remcts.length),
                    'mesh', rnd(meshcts.reduce(sum, 0) / meshcts.length)
                )
                iter = 0
            }
        }
    }
    var sum = (num, prev) => num + prev
    var rnd = n => Math.round(n * 10) / 10
})()


var profile_hook = s => {}
if (PROFILE)(() => {
    const every = 200
    const timer = new(Timer)(every, 'world ticks')
    profile_hook = state => {
        if (state === 'start') timer.start()
        else if (state === 'end') timer.report()
        else timer.add(state)
    }
})()<|MERGE_RESOLUTION|>--- conflicted
+++ resolved
@@ -334,17 +334,10 @@
 
 
 function getPlayerChunkCoords(world) {
-<<<<<<< HEAD
-    const pos = world.noa.getPlayerPosition()
+    const pos = world.noa.entities.getPosition(world.noa.playerEntity)
     const i = worldCoordToChunkCoord(pos[0])
     const j = worldCoordToChunkCoord(pos[1])
     const k = worldCoordToChunkCoord(pos[2])
-=======
-    var pos = world.noa.entities.getPosition(world.noa.playerEntity)
-    var i = worldCoordToChunkCoord(pos[0])
-    var j = worldCoordToChunkCoord(pos[1])
-    var k = worldCoordToChunkCoord(pos[2])
->>>>>>> 077d9975
     return [i, j, k]
 }
 
