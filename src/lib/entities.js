<<<<<<< HEAD
'use strict'

import aabb from 'aabb-3d'
import vec3 from 'gl-vec3'

import EntComp from 'ent-comp'
import components from '../components/*.js'
=======
var aabb = require('aabb-3d')
var vec3 = require('gl-vec3')
var EntComp = require('ent-comp')
>>>>>>> 6d707c9e
// var EntComp = require('../../../../npm-modules/ent-comp')


import { updatePositionExtents } from '../components/position'
import { setPhysicsFromPosition } from '../components/physics'



export default function (noa, opts) {
    return new Entities(noa, opts)
}



var defaults = {
    shadowDistance: 10,
}


/**
 * @class Entities
 * @typicalname noa.ents
 * @classdesc Wrangles entities. Aliased as `noa.ents`.
 * @extends {EntComp}
 * 
 * This class is an instance of [ECS](https://github.com/andyhall/ent-comp), 
 * and as such implements the usual ECS methods.
 * It's also decorated with helpers and accessor functions for getting component existence/state.
 * 
 * Expects entity definitions in a specific format - see source `components` folder for examples.
 */

function Entities(noa, opts) {
    // inherit from the ECS library
    EntComp.call(this)

    this.noa = noa
    opts = Object.assign({}, defaults, opts)

    // properties
    /** Hash containing the component names of built-in components. */
    this.names = {}

    // optional arguments to supply to component creation functions
    var componentArgs = {
        'shadow': opts.shadowDistance,
    }

    // NOTE: Ideally there'd be no import magic as it becomes bundler-specific, but it's relatively cleaner to keep it this way...
    // Wildcard import magic (should work with webpack, only tried with parcel)
    for (var componentName in components) {
        if (components.hasOwnProperty(componentName)) {
            var componentFunction = components[componentName]
            if (componentFunction.default) componentFunction = componentFunction.default
            var args = componentArgs[componentName] || undefined
            var componentDef = componentFunction(noa, args)
            var component = this.createComponent(componentDef)
            this.names[componentName] = component
        }
    }


    // decorate the entities object with accessor functions
    /** @param id */
    this.isPlayer = function (id) { return id === noa.playerEntity }

    /** @param id */
    this.hasPhysics = this.getComponentAccessor(this.names.physics)

    /** @param id */
    this.cameraSmoothed = this.getComponentAccessor(this.names.smoothCamera)

    /** @param id */
    this.hasMesh = this.getComponentAccessor(this.names.mesh)

    // position functions
    /** @param id */
    this.hasPosition = this.getComponentAccessor(this.names.position)
    var getPos = this.getStateAccessor(this.names.position)

    /** @param id */
    this.getPositionData = getPos

    /** @param id */
    this._localGetPosition = function (id) {
        return getPos(id)._localPosition
    }

    /** @param id */
    this.getPosition = function (id) {
        return getPos(id).position
    }

    /** @param id */
    this._localSetPosition = function (id, pos) {
        var posDat = getPos(id)
        vec3.copy(posDat._localPosition, pos)
        updateDerivedPositionData(id, posDat)
    }

    /** @param id, positionArr */
    this.setPosition = (id, pos, _yarg, _zarg) => {
        // check if called with "x, y, z" args
        if (typeof pos === 'number') pos = [pos, _yarg, _zarg]
        // convert to local and defer impl
        var loc = noa.globalToLocal(pos, null, [])
        this._localSetPosition(id, loc)
    }

    /** @param id, xs, ys, zs */
    this.setEntitySize = function (id, xs, ys, zs) {
        var posDat = getPos(id)
        posDat.width = (xs + zs) / 2
        posDat.height = ys
        updateDerivedPositionData(id, posDat)
    }

    // called when engine rebases its local coords
    this._rebaseOrigin = function (delta) {
        this.getStatesList(this.names.position).forEach(state => {
            vec3.subtract(state._localPosition, state._localPosition, delta)
            updateDerivedPositionData(state.__id, state)
        })
    }

    // helper to update everything derived from `_localPosition`
    function updateDerivedPositionData(id, posDat) {
        vec3.copy(posDat._renderPosition, posDat._localPosition)
        vec3.add(posDat.position, posDat._localPosition, noa.worldOriginOffset)
        updatePositionExtents(posDat)
        var physDat = getPhys(id)
        if (physDat) setPhysicsFromPosition(physDat, posDat)
    }



    // physics
    var getPhys = this.getStateAccessor(this.names.physics)
    this.getPhysics = getPhys
    this.getPhysicsBody = function (id) { return getPhys(id).body }

    // misc
    this.getMeshData = this.getStateAccessor(this.names.mesh)
    this.getMovement = this.getStateAccessor(this.names.movement)
    this.getCollideTerrain = this.getStateAccessor(this.names.collideTerrain)
    this.getCollideEntities = this.getStateAccessor(this.names.collideEntities)

    // pairwise collideEntities event - this is for client to override
    this.onPairwiseEntityCollision = function (id1, id2) {}
}

// inherit from EntComp
Entities.prototype = Object.create(EntComp.prototype)
Entities.prototype.constructor = Entities




/*
 *
 *    ENTITY MANAGER API
 * 
 *  note most APIs are on the original ECS module (ent-comp)
 *  these are some overlaid extras for noa
 *
 */


/** @param id,name,state */
Entities.prototype.addComponentAgain = function (id, name, state) {
    // removes component first if necessary
    if (this.hasComponent(id, name)) this.removeComponent(id, name, true)
    this.addComponent(id, name, state)
}


/** @param x,y,z */
Entities.prototype.isTerrainBlocked = function (x, y, z) {
    // checks if terrain location is blocked by entities
    var off = this.noa.worldOriginOffset
    var xlocal = Math.floor(x - off[0])
    var ylocal = Math.floor(y - off[1])
    var zlocal = Math.floor(z - off[2])
    var blockExt = [
        xlocal + 0.001, ylocal + 0.001, zlocal + 0.001,
        xlocal + 0.999, ylocal + 0.999, zlocal + 0.999,
    ]
    var list = this.getStatesList(this.names.collideTerrain)
    for (var i = 0; i < list.length; i++) {
        var id = list[i].__id
        var ext = this.getPositionData(id)._extents
        if (extentsOverlap(blockExt, ext)) return true
    }
    return false
}



function extentsOverlap(extA, extB) {
    if (extA[0] > extB[3]) return false
    if (extA[1] > extB[4]) return false
    if (extA[2] > extB[5]) return false
    if (extA[3] < extB[0]) return false
    if (extA[4] < extB[1]) return false
    if (extA[5] < extB[2]) return false
    return true
}




// TODO: Test this, it should work
/** @param box */
<<<<<<< HEAD
Entities.prototype.getEntitiesInAABB = function (box, withComponents = this.names.position, excludeComponents) {
    // TODO - use bipartite box-intersect?
    var hits = []
    var self = this

    if (!withComponents || !withComponents.length) {
        withComponents = this.names.position
    }

    var posArr = (Array.isArray(withComponents) 
        // Supports multiple withComponents
        ? (
            // Loop through every component and get every entity that has all of them
            withComponents
                // Convert component names to entity IDs (that have it)
                .map(component => self.getStatesList(component))
                .map(states => states.map(state => state.__id))
                // Only keep IDs that are common to all of the arrays
                .reduce((arr1, arr2) => arr1.filter((val) => arr2.includes(val)))
                // Convert all IDs to Position datas
                .map(id => self.getPositionData(id))
        ) 
        // Only one component is specified
        : (
            self.getStatesList(withComponents)
                .map(state => self.getPositionData(state.__id))
        )
    )

    if (excludeComponents) {
        // Create a lsit of all entity IDs that should be excluded
        var entitiesToExclude = Array.isArray(excludeComponents)
            // Supports multiple exclueComponents
            ? (
                excludeComponents
                    // Convert component names to entity IDs (that have it)
                    .map((component => self.getStatesList(component)))
                    .map(states => states.map(state => state.__id))
                    // Flatten to get a full list of all IDs (don't worry about duplicates)
                    .flat()
            )
            // Only one component is specified
            : (
                self.getStatesList(excludeComponents)
                    .map(state => state.__id)
            )

        // Filter to keep those that are not included in the toExclude list
        posArr.filter(posState => !entitiesToExclude.includes(posState.__id))
    }


    var tmpBox = _searchBox
    for (var i = 0; i < posArr.length; i++) {
        setAABBFromPosition(tmpBox, posArr[i])
        if (box.intersects(tmpBox)) hits.push(posArr[i].__id)
    }
=======
Entities.prototype.getEntitiesInAABB = function (box, withComponent) {
    // extents to test against
    var off = this.noa.worldOriginOffset
    var testExtents = [
        box.base[0] + off[0], box.base[1] + off[1], box.base[2] + off[2],
        box.max[0] + off[0], box.max[1] + off[1], box.max[2] + off[2],
    ]
    // entity position state list
    var entStates = (withComponent) ?
        this.getStatesList(withComponent).map(state => {
            return this.getPositionData(state.__id)
        }) : this.getStatesList(this.names.position)
    // run each test
    var hits = []
    entStates.forEach(state => {
        if (extentsOverlap(testExtents, state._extents)) {
            hits.push(state.__id)
        }
    })
>>>>>>> 6d707c9e
    return hits
}



/** 
 * Helper to set up a general entity, and populate with some common components depending on arguments.
 * 
 * Parameters: position, width, height [, mesh, meshOffset, doPhysics, shadow]
 * 
 * @param position
 * @param width
 * @param height..
 */
Entities.prototype.add = function (position, width, height, // required
    mesh, meshOffset, doPhysics, shadow) {

    var self = this

    // new entity
    var eid = this.createEntity()

    // position component
    this.addComponent(eid, this.names.position, {
        position: position || [0, 0, 0],
        width: width,
        height: height
    })

    // rigid body in physics simulator
    if (doPhysics) {
        // body = this.noa.physics.addBody(box)
        this.addComponent(eid, this.names.physics)
        var body = this.getPhysicsBody(eid)

        // handler for physics engine to call on auto-step
        var smoothName = this.names.smoothCamera
        body.onStep = function () {
            self.addComponentAgain(eid, smoothName)
        }
    }

    // mesh for the entity
    if (mesh) {
        if (!meshOffset) meshOffset = vec3.create()
        this.addComponent(eid, this.names.mesh, {
            mesh: mesh,
            offset: meshOffset
        })
    }

    // add shadow-drawing component
    if (shadow) {
        this.addComponent(eid, this.names.shadow, { size: width })
    }

    return eid
}<|MERGE_RESOLUTION|>--- conflicted
+++ resolved
@@ -1,16 +1,8 @@
-<<<<<<< HEAD
-'use strict'
-
 import aabb from 'aabb-3d'
 import vec3 from 'gl-vec3'
 
 import EntComp from 'ent-comp'
 import components from '../components/*.js'
-=======
-var aabb = require('aabb-3d')
-var vec3 = require('gl-vec3')
-var EntComp = require('ent-comp')
->>>>>>> 6d707c9e
 // var EntComp = require('../../../../npm-modules/ent-comp')
 
 
@@ -222,35 +214,37 @@
 
 
 
-// TODO: Test this, it should work
 /** @param box */
-<<<<<<< HEAD
 Entities.prototype.getEntitiesInAABB = function (box, withComponents = this.names.position, excludeComponents) {
-    // TODO - use bipartite box-intersect?
-    var hits = []
-    var self = this
+    // extents to test against
+    var off = this.noa.worldOriginOffset
+    var testExtents = [
+        box.base[0] + off[0], box.base[1] + off[1], box.base[2] + off[2],
+        box.max[0] + off[0], box.max[1] + off[1], box.max[2] + off[2],
+    ]
 
     if (!withComponents || !withComponents.length) {
         withComponents = this.names.position
     }
 
-    var posArr = (Array.isArray(withComponents) 
+    // entity position state list
+    var posStates = (Array.isArray(withComponents) 
         // Supports multiple withComponents
         ? (
             // Loop through every component and get every entity that has all of them
             withComponents
                 // Convert component names to entity IDs (that have it)
-                .map(component => self.getStatesList(component))
+                .map(component => this.getStatesList(component))
                 .map(states => states.map(state => state.__id))
                 // Only keep IDs that are common to all of the arrays
                 .reduce((arr1, arr2) => arr1.filter((val) => arr2.includes(val)))
                 // Convert all IDs to Position datas
-                .map(id => self.getPositionData(id))
+                .map(id => this.getPositionData(id))
         ) 
         // Only one component is specified
         : (
-            self.getStatesList(withComponents)
-                .map(state => self.getPositionData(state.__id))
+            this.getStatesList(withComponents)
+                .map(state => this.getPositionData(state.__id))
         )
     )
 
@@ -261,48 +255,29 @@
             ? (
                 excludeComponents
                     // Convert component names to entity IDs (that have it)
-                    .map((component => self.getStatesList(component)))
+                    .map((component => this.getStatesList(component)))
                     .map(states => states.map(state => state.__id))
                     // Flatten to get a full list of all IDs (don't worry about duplicates)
                     .flat()
             )
             // Only one component is specified
             : (
-                self.getStatesList(excludeComponents)
+                this.getStatesList(excludeComponents)
                     .map(state => state.__id)
             )
 
         // Filter to keep those that are not included in the toExclude list
-        posArr.filter(posState => !entitiesToExclude.includes(posState.__id))
-    }
-
-
-    var tmpBox = _searchBox
-    for (var i = 0; i < posArr.length; i++) {
-        setAABBFromPosition(tmpBox, posArr[i])
-        if (box.intersects(tmpBox)) hits.push(posArr[i].__id)
-    }
-=======
-Entities.prototype.getEntitiesInAABB = function (box, withComponent) {
-    // extents to test against
-    var off = this.noa.worldOriginOffset
-    var testExtents = [
-        box.base[0] + off[0], box.base[1] + off[1], box.base[2] + off[2],
-        box.max[0] + off[0], box.max[1] + off[1], box.max[2] + off[2],
-    ]
-    // entity position state list
-    var entStates = (withComponent) ?
-        this.getStatesList(withComponent).map(state => {
-            return this.getPositionData(state.__id)
-        }) : this.getStatesList(this.names.position)
+        posStates.filter(posState => !entitiesToExclude.includes(posState.__id))
+    }
+
+
     // run each test
     var hits = []
-    entStates.forEach(state => {
+    posStates.forEach(state => {
         if (extentsOverlap(testExtents, state._extents)) {
             hits.push(state.__id)
         }
     })
->>>>>>> 6d707c9e
     return hits
 }
 
