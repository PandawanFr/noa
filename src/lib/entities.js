<<<<<<< HEAD
import aabb from 'aabb-3d'
import vec3 from 'gl-vec3'
import EntComp from 'ent-comp'

import positionComponent from '../components/position'
import physicsComponent from '../components/physics'
import followsEntityComponent from '../components/followsEntity'
import meshComponent from '../components/mesh'
import shadowComponent from '../components/shadow'
import collideTerrainComponent from '../components/collideTerrain'
import collideEntitiesComponent from '../components/collideEntities'
import smoothCameraComponent from '../components/smoothCamera'
import movementComponent from '../components/movement'
import receivesInputsComponent from '../components/receivesInputs'
import fadeOnZoomComponent from '../components/fadeOnZoom'

const defaults = {
=======
'use strict'

var aabb = require('aabb-3d')
var vec3 = require('gl-vec3')
var EntComp = require('ent-comp')
// var EntComp = require('../../../../npm-modules/ent-comp')




export default function (noa, opts) {
    return new Entities(noa, opts)
}



var defaults = {
>>>>>>> dec42e69
    shadowDistance: 10,
}


/**
 * @class Entities
 * @typicalname noa.ents
 * @classdesc Wrangles entities. Aliased as `noa.ents`.
 * 
 * This class is an instance of [ECS](https://github.com/andyhall/ent-comp), 
 * and as such implements the usual ECS methods.
 * It's also decorated with helpers and accessor functions for getting component existence/state.
 * 
 * Expects entity definitions in a specific format - see source `components` folder for examples.
 */

<<<<<<< HEAD
export default class Entities extends EntComp {
    constructor(noa, opts) {
        // inherit from the ECS library
        super()

        this.noa = noa
        opts = Object.assign({}, defaults, opts)

        // properties
        // Hash containing the component names of built-in components.
        /** @type {object} */
        this.names = {}

        // options
        const shadowDist = opts.shadowDistance

        // register components with the ECS
        this.names.position = this.createComponent(positionComponent(noa))
        this.names.physics = this.createComponent(physicsComponent(noa))
        this.names.followsEntity = this.createComponent(followsEntityComponent(noa))
        this.names.mesh = this.createComponent(meshComponent(noa))
        this.names.shadow = this.createComponent(shadowComponent(noa, shadowDist))
        this.names.collideTerrain = this.createComponent(collideTerrainComponent(noa))
        this.names.collideEntities = this.createComponent(collideEntitiesComponent(noa))
        this.names.smoothCamera = this.createComponent(smoothCameraComponent(noa))
        this.names.movement = this.createComponent(movementComponent(noa))
        this.names.receivesInputs = this.createComponent(receivesInputsComponent(noa))
        this.names.fadeOnZoom = this.createComponent(fadeOnZoomComponent(noa))

        // decorate the entities object with accessor functions
        this.isPlayer = id => id === noa.playerEntity
        this.hasPhysics = this.getComponentAccessor(this.names.physics)
        this.cameraSmoothed = this.getComponentAccessor(this.names.smoothCamera)
        this.hasMesh = this.getComponentAccessor(this.names.mesh)

        // position functions
        this.hasPosition = this.getComponentAccessor(this.names.position)
        const getPos = this.getStateAccessor(this.names.position)
        this.getPositionData = getPos
        this.getPosition = id => getPos(id).position
        this.setPosition = function (id, x, y, z) {
            const pdat = this.getPositionData(id)
            vec3.set(pdat.position, x, y, z)
            vec3.set(pdat.renderPosition, x, y, z)
            pdat._extentsChanged = true
            if (this.hasPhysics(id)) {
                setAABBFromPosition(this.getPhysicsBody(id).aabb, pdat)
            }
=======
function Entities(noa, opts) {
    // inherit from the ECS library
    EntComp.call(this)

    this.noa = noa
    opts = Object.assign({}, defaults, opts)

    // properties
    // Hash containing the component names of built-in components.
    this.names = {}

    // optional arguments to supply to component creation functions
    var componentArgs = {
        'shadow': opts.shadowDistance,
    }

    // Bundler magic to import everything in the ../components directory
    // each component module exports a default function: (noa) => compDefinition
    var reqContext = require.context('../components/', false, /\.js$/)
    reqContext.keys().forEach(name => {
        // convert name ('./foo.js') to bare name ('foo')
        var bareName = /\.\/(.*)\.js/.exec(name)[1]
        var arg = componentArgs[bareName] || undefined
        var compFn = reqContext(name)
        if (compFn.default) compFn = compFn.default
        var compDef = compFn(noa, arg)
        var comp = this.createComponent(compDef)
        this.names[bareName] = comp
    })


    // decorate the entities object with accessor functions
    this.isPlayer = function (id) { return id === noa.playerEntity }
    this.hasPhysics = this.getComponentAccessor(this.names.physics)
    this.cameraSmoothed = this.getComponentAccessor(this.names.smoothCamera)
    this.hasMesh = this.getComponentAccessor(this.names.mesh)

    // position functions
    this.hasPosition = this.getComponentAccessor(this.names.position)
    var getPos = this.getStateAccessor(this.names.position)
    this.getPositionData = getPos
    this.getPosition = function (id) { return getPos(id).position }
    this.setPosition = function (id, x, y, z) {
        var pdat = this.getPositionData(id)
        vec3.set(pdat.position, x, y, z)
        vec3.set(pdat.renderPosition, x, y, z)
        pdat._extentsChanged = true
        if (this.hasPhysics(id)) {
            setAABBFromPosition(this.getPhysicsBody(id).aabb, pdat)
>>>>>>> dec42e69
        }

        // physics
        const getPhys = this.getStateAccessor(this.names.physics)
        this.getPhysicsBody = id => getPhys(id).body

        // misc
        this.getMeshData = this.getStateAccessor(this.names.mesh)
        this.getMovement = this.getStateAccessor(this.names.movement)
        this.getCollideTerrain = this.getStateAccessor(this.names.collideTerrain)
        this.getCollideEntities = this.getStateAccessor(this.names.collideEntities)

        // pairwise collideEntities event - this is for client to override
        this.onPairwiseEntityCollision = (id1, id2) => {}

        // events
        const self = this
        noa.on('tick', dt => { self.tick(dt) })
        noa.on('beforeRender', dt => { self.render(dt) })

    }

    /*
     *
     *    ENTITY MANAGER API
     *
     */


    /** @param id,name,state */
    addComponentAgain(id, name, state) {
        // removes component first if necessary
        if (this.hasComponent(id, name)) this.removeComponent(id, name, true)
        this.addComponent(id, name, state)
    }

    /** @param x,y,z */
    isTerrainBlocked(x, y, z) {
        // checks if terrain location is blocked by entities
        const box = _blockAABB
        const eps = 0.001
        box.setPosition([x + eps, y + eps, z + eps])
        const hits = this.getEntitiesInAABB(box, { withComponent: this.names.collideTerrain })
        return (hits.length > 0)
    }

    /** @param x,y,z */
    setEntitySize(id, xs, ys, zs) {
        // adding this so client doesn't need to understand the internals
        if (!this.hasPosition(id)) throw 'Set size of entity without a position component'
        const pdat = this.getPositionData(id)
        pdat.width = (xs + zs) / 2
        pdat.height = ys
        pdat._extentsChanged = true
        if (this.hasPhysics(id)) {
            const box = this.getPhysicsBody(id).aabb
            setAABBFromPosition(box, pdat)
        }
    }

    /** 
     * @param box 
     * @param {{ withComponent?: string, excludeComponent?: string }} options
     */
    getEntitiesInAABB(box, { withComponent, excludeComponent }) {
        // TODO - use bipartite box-intersect?
        const hits = []
        const self = this
        let posArr = (withComponent) 
            ? self.getStatesList(withComponent).map(state => self.getPositionData(state.__id)) 
            : self.getStatesList(this.names.position)
        
        if (excludeComponent) {
            const listToExclude = self.getStatesList(excludeComponent).map((state) => state.__id);
            posArr = posArr.filter((posState) => (posState !== undefined && !listToExclude.includes(posState.__id)));
        }

        const tmpBox = _searchBox
        for (let i = 0; i < posArr.length; i++) {
            setAABBFromPosition(tmpBox, posArr[i])
            if (box.intersects(tmpBox)) hits.push(posArr[i].__id)
        }
        return hits
    }

    /** 
     * Helper to set up a general entity, and populate with some common components depending on arguments.
     * 
     * Parameters: position, width, height [, mesh, meshOffset, doPhysics, shadow]
     * 
     * @param position
     * @param width
     * @param height..
     */
    add(
        position,
        width,
        // required
        height,
        mesh,
        meshOffset,
        doPhysics,
        shadow
    ) {

        const self = this

        // new entity
        const eid = this.createEntity()

        // position component - force position vector to be a vec3
        const pos = vec3.create()
        vec3.copy(pos, position)
        this.addComponent(eid, this.names.position, {
            position: pos,
            width,
            height
        })

        // rigid body in physics simulator
        if (doPhysics) {
            // body = this.noa.physics.addBody(box)
            this.addComponent(eid, this.names.physics)
            const body = this.getPhysicsBody(eid)

            // handler for physics engine to call on auto-step
            const smoothName = this.names.smoothCamera
            body.onStep = () => {
                self.addComponentAgain(eid, smoothName)
            }
        }

        // mesh for the entity
        if (mesh) {
            if (!meshOffset) meshOffset = vec3.create()
            this.addComponent(eid, this.names.mesh, {
                mesh,
                offset: meshOffset
            })
        }

        // add shadow-drawing component
        if (shadow) {
            this.addComponent(eid, this.names.shadow, { size: width })
        }

        return eid
    }
}

var _blockAABB = new aabb([0, 0, 0], [0.998, 0.998, 0.998])


function setAABBFromPosition(box, posData) {
    const w = posData.width
    const pos = posData.position
    const hw = w / 2
    vec3.set(box.base, pos[0] - hw, pos[1], pos[2] - hw)
    vec3.set(box.vec, w, posData.height, w)
    vec3.add(box.max, box.base, box.vec)
}


var _searchBox = new aabb([], [])<|MERGE_RESOLUTION|>--- conflicted
+++ resolved
@@ -1,4 +1,3 @@
-<<<<<<< HEAD
 import aabb from 'aabb-3d'
 import vec3 from 'gl-vec3'
 import EntComp from 'ent-comp'
@@ -16,25 +15,6 @@
 import fadeOnZoomComponent from '../components/fadeOnZoom'
 
 const defaults = {
-=======
-'use strict'
-
-var aabb = require('aabb-3d')
-var vec3 = require('gl-vec3')
-var EntComp = require('ent-comp')
-// var EntComp = require('../../../../npm-modules/ent-comp')
-
-
-
-
-export default function (noa, opts) {
-    return new Entities(noa, opts)
-}
-
-
-
-var defaults = {
->>>>>>> dec42e69
     shadowDistance: 10,
 }
 
@@ -51,7 +31,6 @@
  * Expects entity definitions in a specific format - see source `components` folder for examples.
  */
 
-<<<<<<< HEAD
 export default class Entities extends EntComp {
     constructor(noa, opts) {
         // inherit from the ECS library
@@ -100,57 +79,6 @@
             if (this.hasPhysics(id)) {
                 setAABBFromPosition(this.getPhysicsBody(id).aabb, pdat)
             }
-=======
-function Entities(noa, opts) {
-    // inherit from the ECS library
-    EntComp.call(this)
-
-    this.noa = noa
-    opts = Object.assign({}, defaults, opts)
-
-    // properties
-    // Hash containing the component names of built-in components.
-    this.names = {}
-
-    // optional arguments to supply to component creation functions
-    var componentArgs = {
-        'shadow': opts.shadowDistance,
-    }
-
-    // Bundler magic to import everything in the ../components directory
-    // each component module exports a default function: (noa) => compDefinition
-    var reqContext = require.context('../components/', false, /\.js$/)
-    reqContext.keys().forEach(name => {
-        // convert name ('./foo.js') to bare name ('foo')
-        var bareName = /\.\/(.*)\.js/.exec(name)[1]
-        var arg = componentArgs[bareName] || undefined
-        var compFn = reqContext(name)
-        if (compFn.default) compFn = compFn.default
-        var compDef = compFn(noa, arg)
-        var comp = this.createComponent(compDef)
-        this.names[bareName] = comp
-    })
-
-
-    // decorate the entities object with accessor functions
-    this.isPlayer = function (id) { return id === noa.playerEntity }
-    this.hasPhysics = this.getComponentAccessor(this.names.physics)
-    this.cameraSmoothed = this.getComponentAccessor(this.names.smoothCamera)
-    this.hasMesh = this.getComponentAccessor(this.names.mesh)
-
-    // position functions
-    this.hasPosition = this.getComponentAccessor(this.names.position)
-    var getPos = this.getStateAccessor(this.names.position)
-    this.getPositionData = getPos
-    this.getPosition = function (id) { return getPos(id).position }
-    this.setPosition = function (id, x, y, z) {
-        var pdat = this.getPositionData(id)
-        vec3.set(pdat.position, x, y, z)
-        vec3.set(pdat.renderPosition, x, y, z)
-        pdat._extentsChanged = true
-        if (this.hasPhysics(id)) {
-            setAABBFromPosition(this.getPhysicsBody(id).aabb, pdat)
->>>>>>> dec42e69
         }
 
         // physics
