--- conflicted
+++ resolved
@@ -19,11 +19,7 @@
     "dependencies": {
         "aabb-3d": "github:andyhall/aabb-3d",
         "box-intersect": "^1.0.2",
-<<<<<<< HEAD
         "ent-comp": "github:PandawanFr/ent-comp",
-=======
-        "ent-comp": "^0.9.1",
->>>>>>> dec42e69
         "fast-voxel-raycast": "^0.1.1",
         "game-inputs": "^0.3.1",
         "game-shell": "github:andyhall/game-shell",
@@ -43,15 +39,10 @@
     "devDependencies": {
         "@babel/core": "^7.6.0",
         "eslint": "^5.16.0",
-<<<<<<< HEAD
         "js-beautify": "^1.10.2",
         "jsdoc-to-markdown": "^5.0.1",
         "webpack": "^4.39.3",
         "webpack-cli": "^3.3.7",
         "webpack-dev-server": "^3.8.0"
-=======
-        "js-beautify": "^1.10.0",
-        "jsdoc-to-markdown": "^5.0.0"
->>>>>>> dec42e69
     }
 }